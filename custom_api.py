"""Decompose time series API URL.

URL format:
    
    {domain}/series/{varname}/{freq}/{?suffix}/{?start}/{?end}/{?finaliser}
    
Rule1:
    {?suffix} is translated to unit in a simple version (v1)              
    
Rule2:
    in a v2 version: 
        {?suffix} is {?rate} or {?agg} they are mutually exclusive:
            if {?suffix} is in (eop, avg) then {agg} is defined
            if {?suffix} is in (yoy, rog, base) then {rate} is defined
            {unit} name must be defined 
            
To integrate here:    
    <https://github.com/mini-kep/frontend-app/blob/master/apps/views/time_series.py>    

"""

from datetime import date

import pandas as pd
import requests
import json


ALLOWED_DOMAINS = (
    'ru',
    'oil',
    'all',
    # more domains?
)

ALLOWED_FREQUENCIES = 'dwmqa'

ALLOWED_REAL_RATES = (
    'rog',
    'yoy',
    'base'
)
ALLOWED_AGGREGATORS = (
    'eop',
    'avg'
)
ALLOWED_FINALISERS = (
    'info',
    'csv',
    'list', # default 
    'pandas',  
    'xlsx'
)

class InnerPath:   
    
    def __init__(self, inner_path: str):
        """Extract parameters from *inner_path* string.
           
           Args:
              inner_path is a string like 'eop/2015/2017/csv' 
        """        
        # *tokens* is a list of non-empty strings
        tokens = [token.strip() for token in inner_path.split('/') if token]        
        # date parameters
        self.dict = self.assign_dates(tokens)
        # finaliser
        self.dict['fin']  = self.assign_values(tokens, ALLOWED_FINALISERS)
        # transforms
        self.dict['rate'] = self.assign_values(tokens, ALLOWED_REAL_RATES)
        self.dict['agg']  = self.assign_values(tokens, ALLOWED_AGGREGATORS)
        if self.dict['rate'] and self.dict['agg']:
            raise ValueError("Cannot combine rate and aggregation.")
        # unit name
        if tokens:
            self.dict['unit'] = tokens[0]
        else:
            self.dict['unit'] = self.dict['rate'] or None
        
    def get_dict(self):
        return self.dict

    def assign_dates(self, tokens):
        result = {}
        start_year, end_year = self.get_years(tokens)
        result['start_date'] = self.as_date(start_year, month=1, day=1)
        result['end_date'] = self.as_date(end_year, month=12, day=31)  
        return result 

    @staticmethod
    def as_date(year: str, month: int, day: int):
        if year:
            return date(year=int(year), 
                        month=month, 
                        day=day).strftime('%Y-%m-%d')
        else:
            return year             

    @staticmethod
    def get_years(tokens):
        """Extract years from a list of *tokens* strings."""
        start, end = None, None
        integers = [x for x in tokens if x.isdigit()]
        if len(integers) in (1, 2):
            start = integers[0]
            tokens.pop(tokens.index(start))
        if len(integers) == 2:
            end = integers[1]
            tokens.pop(tokens.index(end))
        return start, end

    @staticmethod
    def assign_values(tokens, allowed_values):
        """Find entries of *allowed_values* into *tokens*."""
        values_found = [p for p in allowed_values if p in tokens]
        if not values_found:
            return None
        elif len(values_found) == 1:
            x = values_found[0]
            tokens.pop(tokens.index(x))
            return x
            
        else:
            raise ValueError(values_found)

def get_freq(freq: str):
    if freq not in ALLOWED_FREQUENCIES:
        raise ValueError(f"Frequency <{freq}> is not valid")
    return freq

def mimic_custom_api(path: str):
    """Decode path like: 
    
       api/oil/series/BRENT/m/eop/2015/2017/csv
index    0   1      2     3 4   5 .... 
       
    """
    assert path.startswith('api/')
    tokens = [token.strip() for token in path.split('/') if token]
    # mandatoy part - in actual code taken care by flask
    ctx = dict(domain=tokens[1],
               varname=tokens[3],
               freq=get_freq(tokens[4]))
    # optional part
    if len(tokens) >= 6:
        inner_path_str = "/".join(tokens[5:])
        d = InnerPath(inner_path_str).get_dict()        
        ctx.update(d)
    return ctx

def make_db_api_get_call_parameters(path):
    ctx = mimic_custom_api(path)
    name, unit = (ctx[key] for key in ['varname', 'unit'])
    if unit:
        name = f"{name}_{unit}"
    params = dict(name=name,  freq=ctx['freq'])
    upd = [(key, ctx[key]) for key in ['start_date', 'end_date'] if ctx[key]]
    params.update(upd)
    return params       

if __name__ == "__main__":
    
    from pprint import pprint
    import io
    import numpy as np


    # valid urls 
    'api/oil/series/BRENT/m/eop/2015/2017/csv' # will fail of db GET call
    'api/ru/series/EXPORT_GOODS/m/bln_rub' # will pass
    'api/ru/series/USDRUR_CB/d/xlsx' # will fail
    
    # FIXME: test for failures
    # invalid urls
    'api/oil/series/BRENT/q/rog/eop'
    'api/oil/series/BRENT/z/'
    
    test_pairs = {
        'api/oil/series/BRENT/m/eop/2015/2017/csv': {
            'domain': 'oil',
            'varname': 'BRENT',
            'unit': None,
            'freq': 'm',
            'rate': None,
            'start_date': '2015-01-01',
            'end_date': '2017-12-31',
            'agg': 'eop',
            'fin': 'csv'
        },
        'api/ru/series/EXPORT_GOODS/m/bln_rub': {
            'domain': 'ru',
            'varname': 'EXPORT_GOODS',
            'unit': 'bln_rub',            
            'freq': 'm',
            'rate': None,
            'agg': None,
            'fin': None,
            'start_date': None,
            'end_date': None
        },
                
        'api/ru/series/USDRUR_CB/d/xlsx': {
            'domain': 'ru',
            'varname': 'USDRUR_CB',
            'freq': 'd',
            'unit': None,
            'rate': None,
            'agg': None,
            'fin': 'xlsx',
            'start_date': None,
            'end_date': None
        }
                
    }
        
    for url, d in test_pairs.items():
        print()
        print (url)
        pprint(d)
        assert mimic_custom_api(url) == d
        print(make_db_api_get_call_parameters(url))
        
    test_pairs2 = {
        'api/oil/series/BRENT/m/eop/2015/2017/csv': {
                'name': 'BRENT', 
                'freq': 'm', 
                'start_date': '2015-01-01', 
                'end_date': '2017-12-31'},
                
        'api/ru/series/EXPORT_GOODS/m/bln_rub': {
                'name': 'EXPORT_GOODS_bln_rub', 
                'freq': 'm'},
                
        'api/ru/series/USDRUR_CB/d/xlsx': {
                'name': 'USDRUR_CB', 
                'freq': 'd'}
    }
        
    for url, d in test_pairs2.items():
        assert make_db_api_get_call_parameters(url) == d

    # get actual data from url 
    # http://minikep-db.herokuapp.com/api/datapoints?name=USDRUR_CB&freq=d&start_date=2017-08-01&end_date=2017-10-01
    
    # using http, https fails loaclly
    endpoint = 'http://minikep-db.herokuapp.com/api/datapoints'
    
    # cut out calls to API if in interpreter
    try:
        r
    except NameError:    
        r = requests.get(endpoint, params=d)            
    assert r.status_code == 200
    data = r.json()
    control_datapoint_1 = {'date': '1992-07-01', 'freq': 'd', 'name': 'USDRUR_CB', 'value': 0.1253}
    control_datapoint_2 = {'date': '2017-09-28', 'freq': 'd', 'name': 'USDRUR_CB', 'value': 58.0102}
    assert control_datapoint_1 in data
    assert control_datapoint_2 in data
    
    # TODO: need 'pandas' formatting parameter or another database endpoint to be able
    # to use pd.read_json(<long url>)
    
    def to_json(dicts):    
        df = pd.DataFrame(dicts)
        df.date = df.date.apply(pd.to_datetime)
        df = df.pivot(index='date', values='value', columns='name')
<<<<<<< HEAD
        return df.to_json(orient='columns')
=======
        return df.to_json(orient='split')
>>>>>>> ea019989
    
       
    df = pd.DataFrame(data)
    df.date = df.date.apply(pd.to_datetime)
    df = df.pivot(index='date', values='value', columns='name')
    df = df.sort_index()
    
    assert df.USDRUR_CB['1992-07-01'] == control_datapoint_1['value']
    assert df.USDRUR_CB['2017-09-28'] == control_datapoint_2['value']
    
    
    # ERROR: something goes wrong with date handling
    #        if we use df.to_json(), we shoudl be able to read it with pd.read_json()

    data2 = to_json(dicts=data)
<<<<<<< HEAD
    f = io.StringIO(data2)
    df2 = pd.read_json(f)        
    
    # COMMENT: there are two sources of an error 
    #           - one is rounding error and this is a smaller evil
    #           - the other is order of rows in df2
    #             with default orent='columns' we cannot gaurantee the 
    #             order of rows, unless a) we sort the rows on client side,
    #             b) we change orient to something different, like 'split',
    #             both on server and client side 
    df2 = df2.sort_index()
    assert np.isclose(df, df2).all()
    
    # QUESTION:
    # the original intent was to provide user with no-parameter import
    # soultion like pd.read_json('<long url>'), this does not seem to be able to work
    
    # options: 
    # 1) pd.import_json('<long url>', orient='split')
    # 2) pd.read_csv('<long url>', converters={0: pd.to_datetime}, index_col=0)
    
    # I slightly favour 2) because htis way we will hvae one format less, even
    # though it is slightly londer on client side. What is your opinion?
=======
    f = io.StringIO(to_json(dicts=data))
    df2 = pd.read_json(f, orient='split', precise_float=True)
    assert df.equals(df2)        
>>>>>>> ea019989
 <|MERGE_RESOLUTION|>--- conflicted
+++ resolved
@@ -264,11 +264,7 @@
         df = pd.DataFrame(dicts)
         df.date = df.date.apply(pd.to_datetime)
         df = df.pivot(index='date', values='value', columns='name')
-<<<<<<< HEAD
         return df.to_json(orient='columns')
-=======
-        return df.to_json(orient='split')
->>>>>>> ea019989
     
        
     df = pd.DataFrame(data)
@@ -284,17 +280,21 @@
     #        if we use df.to_json(), we shoudl be able to read it with pd.read_json()
 
     data2 = to_json(dicts=data)
-<<<<<<< HEAD
     f = io.StringIO(data2)
     df2 = pd.read_json(f)        
     
     # COMMENT: there are two sources of an error 
+    #
     #           - one is rounding error and this is a smaller evil
-    #           - the other is order of rows in df2
+    #             precise_float=True and np.close come to help
+    #
+    #           - the other is order of rows in df2 - this is a bigger problem
+    #
     #             with default orent='columns' we cannot gaurantee the 
     #             order of rows, unless a) we sort the rows on client side,
     #             b) we change orient to something different, like 'split',
     #             both on server and client side 
+    #
     df2 = df2.sort_index()
     assert np.isclose(df, df2).all()
     
@@ -308,9 +308,7 @@
     
     # I slightly favour 2) because htis way we will hvae one format less, even
     # though it is slightly londer on client side. What is your opinion?
-=======
     f = io.StringIO(to_json(dicts=data))
     df2 = pd.read_json(f, orient='split', precise_float=True)
     assert df.equals(df2)        
->>>>>>> ea019989
  