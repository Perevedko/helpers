"""Decompose time series API URL.

URL format:
    
    {domain}/series/{varname}/{freq}/{?suffix}/{?start}/{?end}/{?finaliser}
    
Rule1:
    {?suffix} is translated to unit in a simple version (v1)              
    
Rule2:
    in a v2 version: 
        {?suffix} is {?rate} or {?agg} they are mutually exclusive:
            if {?suffix} is in (eop, avg) then {agg} is defined
            if {?suffix} is in (yoy, rog, base) then {rate} is defined
            {unit} name must be defined 
            
To integrate here:    
    <https://github.com/mini-kep/frontend-app/blob/master/apps/views/time_series.py>    

"""

from datetime import date

import pandas as pd
import requests
import json


ALLOWED_DOMAINS = (
    'ru',
    'oil',
    'all',
    # more domains?
)

ALLOWED_FREQUENCIES = 'dwmqa'

ALLOWED_REAL_RATES = (
    'rog',
    'yoy',
    'base'
)
ALLOWED_AGGREGATORS = (
    'eop',
    'avg'
)
ALLOWED_FINALISERS = (
    'info',
    'csv',
    'list', # default 
    'pandas',  
    'xlsx'
)

class InnerPath:   
    
    def __init__(self, inner_path: str):
        """Extract parameters from *inner_path* string.
           
           Args:
              inner_path is a string like 'eop/2015/2017/csv' 
        """        
        # *tokens* is a list of non-empty strings
        tokens = [token.strip() for token in inner_path.split('/') if token]        
        # date parameters
        self.dict = self.assign_dates(tokens)
        # finaliser
        self.dict['fin']  = self.assign_values(tokens, ALLOWED_FINALISERS)
        # transforms
        self.dict['rate'] = self.assign_values(tokens, ALLOWED_REAL_RATES)
        self.dict['agg']  = self.assign_values(tokens, ALLOWED_AGGREGATORS)
        if self.dict['rate'] and self.dict['agg']:
            raise ValueError("Cannot combine rate and aggregation.")
        # unit name
        if tokens:
            self.dict['unit'] = tokens[0]
        else:
            self.dict['unit'] = self.dict['rate'] or None
        
    def get_dict(self):
        return self.dict

    def assign_dates(self, tokens):
        result = {}
        start_year, end_year = self.get_years(tokens)
        result['start_date'] = self.as_date(start_year, month=1, day=1)
        result['end_date'] = self.as_date(end_year, month=12, day=31)  
        return result 

    @staticmethod
    def as_date(year: str, month: int, day: int):
        if year:
            return date(year=int(year), 
                        month=month, 
                        day=day).strftime('%Y-%m-%d')
        else:
            return year             

    @staticmethod
    def get_years(tokens):
        """Extract years from a list of *tokens* strings."""
        start, end = None, None
        integers = [x for x in tokens if x.isdigit()]
        if len(integers) in (1, 2):
            start = integers[0]
            tokens.pop(tokens.index(start))
        if len(integers) == 2:
            end = integers[1]
            tokens.pop(tokens.index(end))
        return start, end

    @staticmethod
    def assign_values(tokens, allowed_values):
        """Find entries of *allowed_values* into *tokens*."""
        values_found = [p for p in allowed_values if p in tokens]
        if not values_found:
            return None
        elif len(values_found) == 1:
            x = values_found[0]
            tokens.pop(tokens.index(x))
            return x
            
        else:
            raise ValueError(values_found)

def get_freq(freq: str):
    if freq not in ALLOWED_FREQUENCIES:
        raise ValueError(f"Frequency <{freq}> is not valid")
    return freq

def mimic_custom_api(path: str):
    """Decode path like: 
    
       api/oil/series/BRENT/m/eop/2015/2017/csv
index    0   1      2     3 4   5 .... 
       
    """
    assert path.startswith('api/')
    tokens = [token.strip() for token in path.split('/') if token]
    # mandatoy part - in actual code taken care by flask
    ctx = dict(domain=tokens[1],
               varname=tokens[3],
               freq=get_freq(tokens[4]))
    # optional part
    if len(tokens) >= 6:
        inner_path_str = "/".join(tokens[5:])
        d = InnerPath(inner_path_str).get_dict()        
        ctx.update(d)
    return ctx

def make_db_api_get_call_parameters(path):
    ctx = mimic_custom_api(path)
    name, unit = (ctx[key] for key in ['varname', 'unit'])
    if unit:
        name = f"{name}_{unit}"
    params = dict(name=name,  freq=ctx['freq'])
    upd = [(key, ctx[key]) for key in ['start_date', 'end_date'] if ctx[key]]
    params.update(upd)
    return params       

if __name__ == "__main__":
    
    from pprint import pprint
    import io

    # valid urls 
    'api/oil/series/BRENT/m/eop/2015/2017/csv' # will fail of db GET call
    'api/ru/series/EXPORT_GOODS/m/bln_rub' # will pass
    'api/ru/series/USDRUR_CB/d/xlsx' # will fail
    
    # FIXME: test for failures
    # invalid urls
    'api/oil/series/BRENT/q/rog/eop'
    'api/oil/series/BRENT/z/'
    
    test_pairs = {
        'api/oil/series/BRENT/m/eop/2015/2017/csv': {
            'domain': 'oil',
            'varname': 'BRENT',
            'unit': None,
            'freq': 'm',
            'rate': None,
            'start_date': '2015-01-01',
            'end_date': '2017-12-31',
            'agg': 'eop',
            'fin': 'csv'
        },
        'api/ru/series/EXPORT_GOODS/m/bln_rub': {
            'domain': 'ru',
            'varname': 'EXPORT_GOODS',
            'unit': 'bln_rub',            
            'freq': 'm',
            'rate': None,
            'agg': None,
            'fin': None,
            'start_date': None,
            'end_date': None
        },
                
        'api/ru/series/USDRUR_CB/d/xlsx': {
            'domain': 'ru',
            'varname': 'USDRUR_CB',
            'freq': 'd',
            'unit': None,
            'rate': None,
            'agg': None,
            'fin': 'xlsx',
            'start_date': None,
            'end_date': None
        }
                
    }
        
    for url, d in test_pairs.items():
        print()
        print (url)
        pprint(d)
        assert mimic_custom_api(url) == d
        print(make_db_api_get_call_parameters(url))
        
    test_pairs2 = {
        'api/oil/series/BRENT/m/eop/2015/2017/csv': {
                'name': 'BRENT', 
                'freq': 'm', 
                'start_date': '2015-01-01', 
                'end_date': '2017-12-31'},
                
        'api/ru/series/EXPORT_GOODS/m/bln_rub': {
                'name': 'EXPORT_GOODS_bln_rub', 
                'freq': 'm'},
                
        'api/ru/series/USDRUR_CB/d/xlsx': {
                'name': 'USDRUR_CB', 
                'freq': 'd'}
    }
        
    for url, d in test_pairs2.items():
        assert make_db_api_get_call_parameters(url) == d

    # get actual data from url 
    # http://minikep-db.herokuapp.com/api/datapoints?name=USDRUR_CB&freq=d&start_date=2017-08-01&end_date=2017-10-01
    
    # using http, https fails loaclly
    endpoint = 'http://minikep-db.herokuapp.com/api/datapoints'
    
    # cut out calls to API if in interpreter
    try:
        r
    except NameError:    
        r = requests.get(endpoint, params=d)            
    assert r.status_code == 200
    data = r.json()
    control_datapoint_1 = {'date': '1992-07-01', 'freq': 'd', 'name': 'USDRUR_CB', 'value': 0.1253}
    control_datapoint_2 = {'date': '2017-09-28', 'freq': 'd', 'name': 'USDRUR_CB', 'value': 58.0102}
    assert control_datapoint_1 in data
    assert control_datapoint_2 in data
    
    # TODO: need 'pandas' formatting parameter or another database endpoint to be able
    # to use pd.read_json(<long url>)
    
    def to_json(dicts):    
        df = pd.DataFrame(dicts)
        df.date = df.date.apply(pd.to_datetime)
        df = df.pivot(index='date', values='value', columns='name')
        return df.to_json(orient='split')
    
       
    df = pd.DataFrame(data)
    df.date = df.date.apply(pd.to_datetime)
    #df is poper
    df = df.pivot(index='date', values='value', columns='name')
    
    assert df.USDRUR_CB['1992-07-01'] == control_datapoint_1['value']
    assert df.USDRUR_CB['2017-09-28'] == control_datapoint_2['value']
    
    
    # ERROR: something goes wrong with date handling
    #        if we use df.to_json(), we shoudl be able to read it with pd.read_json()
<<<<<<< HEAD
    f = io.StringIO(to_json(dicts=data))
    df2 = pd.read_json(f, orient='split', precise_float=True)
=======
    data2 = to_json(dicts=data)
    f = io.StringIO(data2)
    df2 = pd.read_json(f)        
>>>>>>> 30546dad
    assert df.equals(df2)
        
 <|MERGE_RESOLUTION|>--- conflicted
+++ resolved
@@ -276,14 +276,9 @@
     
     # ERROR: something goes wrong with date handling
     #        if we use df.to_json(), we shoudl be able to read it with pd.read_json()
-<<<<<<< HEAD
+
+    data2 = to_json(dicts=data)
     f = io.StringIO(to_json(dicts=data))
     df2 = pd.read_json(f, orient='split', precise_float=True)
-=======
-    data2 = to_json(dicts=data)
-    f = io.StringIO(data2)
-    df2 = pd.read_json(f)        
->>>>>>> 30546dad
-    assert df.equals(df2)
-        
+    assert df.equals(df2)        
  