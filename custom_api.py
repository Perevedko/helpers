"""Decompose time series API URL.

URL format:
    
    {domain}/series/{varname}/{freq}/{?suffix}/{?start}/{?end}/{?finaliser}
    
Rule1:
    {?suffix} is translated to unit in a simple version (v1)              
    
Rule2:
    in a v2 version: 
        {?suffix} is {?rate} or {?agg} they are mutually exclusive:
            if {?suffix} is in (eop, avg) then {agg} is defined
            if {?suffix} is in (yoy, rog, base) then {rate} is defined
            {unit} name must be defined 
            
To integrate here:    
    <https://github.com/mini-kep/frontend-app/blob/master/apps/views/time_series.py>    

"""

from datetime import date

import pandas as pd
import requests
import json


ALLOWED_DOMAINS = (
    'ru',
    'oil',
    'all',
    # more domains?
)

ALLOWED_FREQUENCIES = 'dwmqa'

ALLOWED_REAL_RATES = (
    'rog',
    'yoy',
    'base'
)
ALLOWED_AGGREGATORS = (
    'eop',
    'avg'
)
ALLOWED_FINALISERS = (
    'info',
    'csv',
    'list', # default 
    'pandas',  
    'xlsx'
)

class InnerPath:   
    
    def __init__(self, inner_path: str):
        """Extract parameters from *inner_path* string.
           
           Args:
              inner_path is a string like 'eop/2015/2017/csv' 
        """        
        # *tokens* is a list of non-empty strings
        tokens = [token.strip() for token in inner_path.split('/') if token]        
        # date parameters
        self.dict = self.assign_dates(tokens)
        # finaliser
        self.dict['fin']  = self.assign_values(tokens, ALLOWED_FINALISERS)
        # transforms
        self.dict['rate'] = self.assign_values(tokens, ALLOWED_REAL_RATES)
        self.dict['agg']  = self.assign_values(tokens, ALLOWED_AGGREGATORS)
        if self.dict['rate'] and self.dict['agg']:
            raise ValueError("Cannot combine rate and aggregation.")
        # unit name
        if tokens:
            self.dict['unit'] = tokens[0]
        else:
            self.dict['unit'] = self.dict['rate'] or None
        
    def get_dict(self):
        return self.dict

    def assign_dates(self, tokens):
        result = {}
        start_year, end_year = self.get_years(tokens)
        result['start_date'] = self.as_date(start_year, month=1, day=1)
        result['end_date'] = self.as_date(end_year, month=12, day=31)  
        return result 

    @staticmethod
    def as_date(year: str, month: int, day: int):
        if year:
            return date(year=int(year), 
                        month=month, 
                        day=day).strftime('%Y-%m-%d')
        else:
            return year             

    @staticmethod
    def get_years(tokens):
        """Extract years from a list of *tokens* strings."""
        start, end = None, None
        integers = [x for x in tokens if x.isdigit()]
        if len(integers) in (1, 2):
            start = integers[0]
            tokens.pop(tokens.index(start))
        if len(integers) == 2:
            end = integers[1]
            tokens.pop(tokens.index(end))
        return start, end

    @staticmethod
    def assign_values(tokens, allowed_values):
        """Find entries of *allowed_values* into *tokens*."""
        values_found = [p for p in allowed_values if p in tokens]
        if not values_found:
            return None
        elif len(values_found) == 1:
            x = values_found[0]
            tokens.pop(tokens.index(x))
            return x
            
        else:
            raise ValueError(values_found)

def get_freq(freq: str):
    if freq not in ALLOWED_FREQUENCIES:
        raise ValueError(f"Frequency <{freq}> is not valid")
    return freq

def mimic_custom_api(path: str):
    """Decode path like: 
    
       api/oil/series/BRENT/m/eop/2015/2017/csv
index    0   1      2     3 4   5 .... 
       
    """
    assert path.startswith('api/')
    tokens = [token.strip() for token in path.split('/') if token]
    # mandatoy part - in actual code taken care by flask
    ctx = dict(domain=tokens[1],
               varname=tokens[3],
               freq=get_freq(tokens[4]))
    # optional part
    if len(tokens) >= 6:
        inner_path_str = "/".join(tokens[5:])
        d = InnerPath(inner_path_str).get_dict()        
        ctx.update(d)
    return ctx

def make_db_api_get_call_parameters(path):
    ctx = mimic_custom_api(path)
    name, unit = (ctx[key] for key in ['varname', 'unit'])
    if unit:
        name = f"{name}_{unit}"
    params = dict(name=name,  freq=ctx['freq'])
    upd = [(key, ctx[key]) for key in ['start_date', 'end_date'] if ctx[key]]
    params.update(upd)
    return params       

if __name__ == "__main__":
    
    from pprint import pprint
    import io
    import numpy as np


    # valid urls 
    'api/oil/series/BRENT/m/eop/2015/2017/csv' # will fail of db GET call
    'api/ru/series/EXPORT_GOODS/m/bln_rub' # will pass
    'api/ru/series/USDRUR_CB/d/xlsx' # will fail
    
    # FIXME: test for failures
    # invalid urls
    'api/oil/series/BRENT/q/rog/eop'
    'api/oil/series/BRENT/z/'
    
    test_pairs = {
        'api/oil/series/BRENT/m/eop/2015/2017/csv': {
            'domain': 'oil',
            'varname': 'BRENT',
            'unit': None,
            'freq': 'm',
            'rate': None,
            'start_date': '2015-01-01',
            'end_date': '2017-12-31',
            'agg': 'eop',
            'fin': 'csv'
        },
        'api/ru/series/EXPORT_GOODS/m/bln_rub': {
            'domain': 'ru',
            'varname': 'EXPORT_GOODS',
            'unit': 'bln_rub',            
            'freq': 'm',
            'rate': None,
            'agg': None,
            'fin': None,
            'start_date': None,
            'end_date': None
        },
                
        'api/ru/series/USDRUR_CB/d/xlsx': {
            'domain': 'ru',
            'varname': 'USDRUR_CB',
            'freq': 'd',
            'unit': None,
            'rate': None,
            'agg': None,
            'fin': 'xlsx',
            'start_date': None,
            'end_date': None
        }
                
    }
        
    for url, d in test_pairs.items():
        print()
        print (url)
        pprint(d)
        assert mimic_custom_api(url) == d
        print(make_db_api_get_call_parameters(url))
        
    test_pairs2 = {
        'api/oil/series/BRENT/m/eop/2015/2017/csv': {
                'name': 'BRENT', 
                'freq': 'm', 
                'start_date': '2015-01-01', 
                'end_date': '2017-12-31'},
                
        'api/ru/series/EXPORT_GOODS/m/bln_rub': {
                'name': 'EXPORT_GOODS_bln_rub', 
                'freq': 'm'},
                
        'api/ru/series/USDRUR_CB/d/xlsx': {
                'name': 'USDRUR_CB', 
                'freq': 'd'}
    }
        
    for url, d in test_pairs2.items():
        assert make_db_api_get_call_parameters(url) == d

    # get actual data from url 
    # http://minikep-db.herokuapp.com/api/datapoints?name=USDRUR_CB&freq=d&start_date=2017-08-01&end_date=2017-10-01
    
    # using http, https fails loaclly
    endpoint = 'http://minikep-db.herokuapp.com/api/datapoints'
    
    # cut out calls to API if in interpreter
    try:
        r
    except NameError:    
        r = requests.get(endpoint, params=d)            
    assert r.status_code == 200
    data = r.json()
    control_datapoint_1 = {'date': '1992-07-01', 'freq': 'd', 'name': 'USDRUR_CB', 'value': 0.1253}
    control_datapoint_2 = {'date': '2017-09-28', 'freq': 'd', 'name': 'USDRUR_CB', 'value': 58.0102}
    assert control_datapoint_1 in data
    assert control_datapoint_2 in data
    
    # TODO: need 'pandas' formatting parameter or another database endpoint to be able
    # to use pd.read_json(<long url>)
    
    def to_json(dicts):    
        df = pd.DataFrame(dicts)
        df.date = df.date.apply(pd.to_datetime)
        df = df.pivot(index='date', values='value', columns='name')
<<<<<<< HEAD
        return df.to_json(orient='split')

    def to_csv(dicts):
        df = pd.DataFrame(dicts)
        df.date = df.date.apply(pd.to_datetime)
        df = df.pivot(index='date', values='value', columns='name')
        return df.to_csv()
=======
        return df.to_json(orient='columns')
>>>>>>> 7fbd89b5
    
       
    df = pd.DataFrame(data)
    df.date = df.date.apply(pd.to_datetime)
    df = df.pivot(index='date', values='value', columns='name')
    df = df.sort_index()
    
    assert df.USDRUR_CB['1992-07-01'] == control_datapoint_1['value']
    assert df.USDRUR_CB['2017-09-28'] == control_datapoint_2['value']
    
    
<<<<<<< HEAD
    f = io.StringIO(to_json(dicts=data))
    df2 = pd.read_json(f, orient='split', precise_float=True)
    assert df.equals(df2)

    data_csv = io.StringIO(to_csv(data))
    df_csv = pd.read_csv(data_csv, converters={0: pd.to_datetime}, index_col=0, float_precision='high')
    assert df.equals(df_csv)
=======
    # ERROR: something goes wrong with date handling
    #        if we use df.to_json(), we shoudl be able to read it with pd.read_json()

    data2 = to_json(dicts=data)
    f = io.StringIO(data2)
    df2 = pd.read_json(f)        
    
    # COMMENT: there are two sources of an error 
    #
    #           - one is rounding error and this is a smaller evil
    #             precise_float=True and np.close come to help
    #
    #           - the other is order of rows in df2 - this is a bigger problem
    #
    #             with default orent='columns' we cannot gaurantee the 
    #             order of rows, unless a) we sort the rows on client side,
    #             b) we change orient to something different, like 'split',
    #             both on server and client side 
    #
    df2 = df2.sort_index()
    assert np.isclose(df, df2).all()
    
    # QUESTION:
    # the original intent was to provide user with no-parameter import
    # soultion like pd.read_json('<long url>'), this does not seem to be able to work
    
    # options: 
    # 1) pd.import_json('<long url>', orient='split')
    # 2) pd.read_csv('<long url>', converters={0: pd.to_datetime}, index_col=0)
    
    # I slightly favour 2) because htis way we will hvae one format less, even
    # though it is slightly londer on client side. What is your opinion?
    f = io.StringIO(to_json(dicts=data))
    df2 = pd.read_json(f, orient='split', precise_float=True)
    assert df.equals(df2)        
>>>>>>> 7fbd89b5
 <|MERGE_RESOLUTION|>--- conflicted
+++ resolved
@@ -264,7 +264,6 @@
         df = pd.DataFrame(dicts)
         df.date = df.date.apply(pd.to_datetime)
         df = df.pivot(index='date', values='value', columns='name')
-<<<<<<< HEAD
         return df.to_json(orient='split')
 
     def to_csv(dicts):
@@ -272,10 +271,7 @@
         df.date = df.date.apply(pd.to_datetime)
         df = df.pivot(index='date', values='value', columns='name')
         return df.to_csv()
-=======
-        return df.to_json(orient='columns')
->>>>>>> 7fbd89b5
-    
+
        
     df = pd.DataFrame(data)
     df.date = df.date.apply(pd.to_datetime)
@@ -285,22 +281,16 @@
     assert df.USDRUR_CB['1992-07-01'] == control_datapoint_1['value']
     assert df.USDRUR_CB['2017-09-28'] == control_datapoint_2['value']
     
-    
-<<<<<<< HEAD
     f = io.StringIO(to_json(dicts=data))
     df2 = pd.read_json(f, orient='split', precise_float=True)
     assert df.equals(df2)
 
-    data_csv = io.StringIO(to_csv(data))
-    df_csv = pd.read_csv(data_csv, converters={0: pd.to_datetime}, index_col=0, float_precision='high')
-    assert df.equals(df_csv)
-=======
     # ERROR: something goes wrong with date handling
     #        if we use df.to_json(), we shoudl be able to read it with pd.read_json()
 
-    data2 = to_json(dicts=data)
-    f = io.StringIO(data2)
-    df2 = pd.read_json(f)        
+    # data2 = to_json(dicts=data)
+    # f = io.StringIO(data2)
+    # df2 = pd.read_json(f)
     
     # COMMENT: there are two sources of an error 
     #
@@ -314,8 +304,8 @@
     #             b) we change orient to something different, like 'split',
     #             both on server and client side 
     #
-    df2 = df2.sort_index()
-    assert np.isclose(df, df2).all()
+    # df2 = df2.sort_index()
+    # assert np.isclose(df, df2).all()
     
     # QUESTION:
     # the original intent was to provide user with no-parameter import
@@ -329,6 +319,10 @@
     # though it is slightly londer on client side. What is your opinion?
     f = io.StringIO(to_json(dicts=data))
     df2 = pd.read_json(f, orient='split', precise_float=True)
-    assert df.equals(df2)        
->>>>>>> 7fbd89b5
+    assert df.equals(df2)
+
+    data_csv = io.StringIO(to_csv(data))
+    df_csv = pd.read_csv(data_csv, converters={0: pd.to_datetime}, index_col=0, float_precision='high')
+    assert df.equals(df_csv)
+
  